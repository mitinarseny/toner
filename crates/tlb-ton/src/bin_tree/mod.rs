--- conflicted
+++ resolved
@@ -1,283 +1,3 @@
-<<<<<<< HEAD
-pub mod aug;
-
-use std::iter::once;
-use std::ops::Deref;
-
-use tlb::bits::de::BitReaderExt;
-use tlb::de::args::r#as::CellDeserializeAsWithArgs;
-use tlb::de::{CellParser, CellParserError};
-use tlb::r#as::Ref;
-
-/// ```tlb
-/// bt_leaf$0 {X:Type} leaf:X = BinTree X;
-/// bt_fork$1 {X:Type} left:^(BinTree X) right:^(BinTree X) = BinTree X;
-/// ```
-#[derive(Debug, Clone)]
-pub enum BinTree<X> {
-    Leaf(X),
-    Fork([Box<BinTree<X>>; 2]),
-}
-
-impl<X> BinTree<X> {
-    #[inline]
-    pub fn as_leaf(&self) -> Option<&X> {
-        match self {
-            Self::Leaf(v) => Some(v),
-            _ => None,
-        }
-    }
-
-    #[inline]
-    pub fn as_fork(&self) -> Option<[&BinTree<X>; 2]> {
-        match self {
-            Self::Fork(v) => Some(v.each_ref().map(Deref::deref)),
-            _ => None,
-        }
-    }
-
-    #[inline]
-    pub fn into_leaf(self) -> Option<X> {
-        match self {
-            Self::Leaf(v) => Some(v),
-            _ => None,
-        }
-    }
-
-    #[inline]
-    pub fn into_fork(self) -> Option<[BinTree<X>; 2]> {
-        match self {
-            Self::Fork(v) => Some(v.map(|b| *b)),
-            _ => None,
-        }
-    }
-}
-
-impl<'de, T, As> CellDeserializeAsWithArgs<'de, BinTree<T>> for BinTree<As>
-where
-    As: CellDeserializeAsWithArgs<'de, T>,
-    As::Args: Clone,
-{
-    type Args = As::Args;
-
-    #[inline]
-    fn parse_as_with(
-        parser: &mut CellParser<'de>,
-        args: Self::Args,
-    ) -> Result<BinTree<T>, CellParserError<'de>> {
-        Ok(match parser.unpack()? {
-            // bt_leaf$0
-            false => BinTree::Leaf(parser.parse_as_with::<T, As>(args)?),
-            // bt_fork$1
-            true => BinTree::Fork(parser.parse_as_with::<_, [Box<Ref<BinTree<As>>>; 2]>(args)?),
-        })
-    }
-}
-
-impl<'de, T, As, C> CellDeserializeAsWithArgs<'de, C> for BinTree<As>
-where
-    C: IntoIterator<Item = T> + Extend<T> + Default, // IntoIterator used as type constraint for T
-    As: CellDeserializeAsWithArgs<'de, T>,
-    As::Args: Clone,
-{
-    type Args = As::Args;
-
-    #[inline]
-    fn parse_as_with(
-        parser: &mut CellParser<'de>,
-        args: Self::Args,
-    ) -> Result<C, CellParserError<'de>> {
-        let mut output = C::default();
-        let mut stack: Vec<CellParser<'de>> = Vec::new();
-
-        #[inline]
-        fn parse<'de, T, As, C>(
-            parser: &mut CellParser<'de>,
-            stack: &mut Vec<CellParser<'de>>,
-            output: &mut C,
-            args: As::Args,
-        ) -> Result<(), CellParserError<'de>>
-        where
-            C: Extend<T>,
-            As: CellDeserializeAsWithArgs<'de, T>,
-        {
-            match parser.unpack()? {
-                // bt_leaf$0
-                false => output.extend(once(parser.parse_as_with::<_, As>(args)?)),
-                // bt_fork$1
-                true => stack.extend(
-                    parser
-                        .parse_as::<_, [Ref; 2]>()?
-                        .into_iter()
-                        // inverse ordering
-                        .rev(),
-                ),
-            }
-            Ok(())
-        }
-
-        parse::<_, As, C>(parser, &mut stack, &mut output, args.clone())?;
-
-        while let Some(mut parser) = stack.pop() {
-            parse::<_, As, C>(&mut parser, &mut stack, &mut output, args.clone())?;
-        }
-
-        Ok(output)
-    }
-}
-
-#[cfg(test)]
-mod tests {
-    use super::BinTree;
-    use std::collections::BTreeSet;
-    use tlb::bits::bitvec::bits;
-    use tlb::bits::bitvec::order::Msb0;
-    use tlb::r#as::{Data, NoArgs, Ref, Same};
-    use tlb::ser::r#as::CellSerializeWrapAsExt;
-    use tlb::ser::CellSerializeExt;
-
-    #[test]
-    fn bin_tree_leaf() {
-        let data = bits![u8, Msb0; 0, 0, 0, 0, 0, 0, 1, 0, 1]
-            .wrap_as::<Data>()
-            .to_cell()
-            .unwrap();
-
-        let got: BinTree<u8> = data
-            .parse_fully_as_with::<_, BinTree<Data<NoArgs<_>>>>(())
-            .unwrap();
-
-        assert_eq!(got.into_leaf(), Some(5));
-    }
-
-    #[test]
-    fn bin_tree_fork() {
-        let data = (
-            bits![u8, Msb0; 1].wrap_as::<Data>(),
-            bits![u8, Msb0; 0, 0, 0, 0, 0, 0, 1, 0, 1].wrap_as::<Ref<Data>>(),
-            bits![u8, Msb0; 0, 0, 0, 0, 0, 0, 0, 1, 1].wrap_as::<Ref<Data>>(),
-        )
-            .to_cell()
-            .unwrap();
-
-        let [left, right] = data
-            .parse_fully_as_with::<BinTree<u8>, BinTree<Data<NoArgs<_>>>>(())
-            .unwrap()
-            .into_fork()
-            .unwrap();
-
-        assert_eq!(left.into_leaf(), Some(5));
-        assert_eq!(right.into_leaf(), Some(3));
-    }
-
-    #[test]
-    fn bin_tree_as_vector_leaf() {
-        let data = bits![u8, Msb0; 0, 0, 0, 0, 0, 0, 1, 0, 1]
-            .wrap_as::<Data>()
-            .to_cell()
-            .unwrap();
-
-        let got: Vec<u8> = data
-            .parse_fully_as_with::<_, BinTree<Data<NoArgs<_>>>>(())
-            .unwrap();
-
-        assert_eq!(got, vec![5]);
-    }
-
-    #[test]
-    fn bin_tree_as_vector_fork() {
-        let data = (
-            bits![u8, Msb0; 1].wrap_as::<Data>(),
-            bits![u8, Msb0; 0, 0, 0, 0, 0, 0, 1, 0, 1].wrap_as::<Ref<Data>>(),
-            bits![u8, Msb0; 0, 0, 0, 0, 0, 0, 0, 1, 1].wrap_as::<Ref<Data>>(),
-        )
-            .to_cell()
-            .unwrap();
-
-        let got: Vec<u8> = data
-            .parse_fully_as_with::<_, BinTree<Data<NoArgs<_>>>>(())
-            .unwrap();
-
-        assert_eq!(got, vec![5, 3]);
-    }
-
-    #[test]
-    fn bin_tree_as_btreeset_fork() {
-        let data = (
-            bits![u8, Msb0; 1].wrap_as::<Data>(),
-            bits![u8, Msb0; 0, 0, 0, 0, 0, 0, 1, 0, 1].wrap_as::<Ref<Data>>(),
-            bits![u8, Msb0; 0, 0, 0, 0, 0, 0, 1, 0, 1].wrap_as::<Ref<Data>>(),
-        )
-            .to_cell()
-            .unwrap();
-
-        let got: BTreeSet<u8> = data
-            .parse_fully_as_with::<_, BinTree<Data<NoArgs<_>>>>(())
-            .unwrap();
-
-        assert_eq!(got.into_iter().collect::<Vec<_>>(), vec![5]);
-    }
-
-    #[test]
-    fn bin_tree_as_vector_ordering() {
-        let left_left_branch = (
-            bits![u8, Msb0; 1].wrap_as::<Data>(),
-            bits![u8, Msb0; 0, 0, 0, 0, 0, 0, 0, 0, 0].wrap_as::<Ref<Data>>(),
-            bits![u8, Msb0; 0, 0, 0, 0, 0, 0, 0, 0, 1].wrap_as::<Ref<Data>>(),
-        )
-            .to_cell()
-            .unwrap();
-        let left_right_branch = (
-            bits![u8, Msb0; 1].wrap_as::<Data>(),
-            bits![u8, Msb0; 0, 0, 0, 0, 0, 0, 0, 1, 0].wrap_as::<Ref<Data>>(),
-            bits![u8, Msb0; 0, 0, 0, 0, 0, 0, 0, 1, 1].wrap_as::<Ref<Data>>(),
-        )
-            .to_cell()
-            .unwrap();
-        let right_left_branch = (
-            bits![u8, Msb0; 1].wrap_as::<Data>(),
-            bits![u8, Msb0; 0, 0, 0, 0, 0, 0, 1, 0, 0].wrap_as::<Ref<Data>>(),
-            bits![u8, Msb0; 0, 0, 0, 0, 0, 0, 1, 0, 1].wrap_as::<Ref<Data>>(),
-        )
-            .to_cell()
-            .unwrap();
-        let rigth_right_branch = (
-            bits![u8, Msb0; 1].wrap_as::<Data>(),
-            bits![u8, Msb0; 0, 0, 0, 0, 0, 0, 1, 1, 0].wrap_as::<Ref<Data>>(),
-            bits![u8, Msb0; 0, 0, 0, 0, 0, 0, 1, 1, 1].wrap_as::<Ref<Data>>(),
-        )
-            .to_cell()
-            .unwrap();
-        let left_branch = (
-            bits![u8, Msb0; 1].wrap_as::<Data>(),
-            left_left_branch.wrap_as::<Ref<Same>>(),
-            left_right_branch.wrap_as::<Ref<Same>>(),
-        )
-            .to_cell()
-            .unwrap();
-        let right_branch = (
-            bits![u8, Msb0; 1].wrap_as::<Data>(),
-            right_left_branch.wrap_as::<Ref<Same>>(),
-            rigth_right_branch.wrap_as::<Ref<Same>>(),
-        )
-            .to_cell()
-            .unwrap();
-        let root = (
-            bits![u8, Msb0; 1].wrap_as::<Data>(),
-            left_branch.wrap_as::<Ref<Same>>(),
-            right_branch.wrap_as::<Ref<Same>>(),
-        )
-            .to_cell()
-            .unwrap();
-
-        let got: Vec<u8> = root
-            .parse_fully_as_with::<_, BinTree<Data<NoArgs<_>>>>(())
-            .unwrap();
-
-        assert_eq!(got, vec![0, 1, 2, 3, 4, 5, 6, 7]);
-    }
-}
-=======
 //! Collection of bintree-like **de**/**ser**ializable data structures
 pub mod aug;
 
@@ -537,5 +257,4 @@
 
         assert_eq!(got, vec![0, 1, 2, 3, 4, 5, 6, 7]);
     }
-}
->>>>>>> b1fbb188
+}